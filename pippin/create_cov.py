import inspect
import shutil
import subprocess
import os
from pathlib import Path

from pippin.base import ConfigBasedExecutable
from pippin.biascor import BiasCor
from pippin.config import mkdirs, get_config, get_data_loc
from pippin.task import Task


class CreateCov(ConfigBasedExecutable):
    """ Create covariance matrices and data from salt2mu used for cosmomc

    CONFIGURATION:
    ==============
    CREATE_COV:
        label:
            OPTS:
              SYS_SCALE: location of sys_scale.LIST file (relative to create_cov dir by default)
              FITOPT_SCALES:  # Optional dict to scale fitopts
                    fitopt_label_for_partial check: float to scale by  # (does label in fitopt, not exact match
              MUOPT_SCALES: # Optional dict used to construct SYSFILE input by putting MUOPT scales at the bottom, scale defaults to one
                exact_muopt_name: float
              COVOPTS:  # optional, note you'll get an 'ALL' covopt no matter what
                - "[NOSYS] [=DEFAULT,=DEFAULT]"  # syntax for Dan&Dillons script. [label] [fitopts_to_match,muopts_to_match]. Does partial matching. =Default means dont do that systematic type

    OUTPUTS:
    ========
        name : name given in the yml
        output_dir: top level output directory
        ini_dir : The directory the .ini files for cosmomc will be output to
        covopts : a dictionary mapping a covopt label to a number
        blind: bool - whether or not to blind cosmo results

    """

<<<<<<< HEAD
    def __init__(self, name, output_dir, options, dependencies=None, index=0):
        self.data_dir = os.path.abspath(os.path.dirname(inspect.stack()[0][1]) + "/../data_files/create_cov")
        self.template_dir = os.path.abspath(os.path.dirname(inspect.stack()[0][1]) + "/../data_files/cosmomc_templates")
        base_file = os.path.join(self.data_dir, "input_file.txt")
=======
    def __init__(self, name, output_dir, options, global_config, dependencies=None, index=0):
        self.data_dirs = global_config["DATA_DIRS"]

        base_file = get_data_loc(self.data_dirs, "create_cov/input_file.txt")
>>>>>>> d42deafa
        super().__init__(name, output_dir, base_file, default_assignment=": ", dependencies=dependencies)

        self.options = options
        self.global_config = get_config()
        self.index = index
        self.job_name = os.path.basename(Path(output_dir).parents[1]) + "_CREATE_COV_" + name
        self.path_to_code = os.path.abspath(os.path.dirname(inspect.stack()[0][1]) + "/external")

        self.logfile = os.path.join(self.output_dir, "output.log")
        self.sys_file_in = get_data_loc(self.data_dirs, options.get("SYS_SCALE", "create_cov/sys_scale.LIST"))
        self.sys_file_out = os.path.join(self.output_dir, "sys_scale.LIST")
        self.chain_dir = os.path.join(self.output_dir, "chains/")
        self.config_dir = os.path.join(self.output_dir, "output")

        self.biascor_dep = self.get_dep(BiasCor, fail=True)
        self.output["blind"] = self.biascor_dep.output["blind"]
        self.input_file = os.path.join(self.output_dir, self.biascor_dep.output["subdirs"][index] + ".input")
        self.output["hubble_plot"] = self.biascor_dep.output["hubble_plot"]

        self.output["ini_dir"] = self.config_dir
        covopts_map = {"ALL": 0}
        for i, covopt in enumerate(self.options.get("COVOPTS", [])):
            covopts_map[covopt.split("]")[0][1:]] = i + 1
        self.output["covopts"] = covopts_map
        self.output["index"] = index
        self.output["bcor_name"] = self.biascor_dep.name
        self.slurm = """#!/bin/bash
#SBATCH --job-name={job_name}
#SBATCH --time=00:10:00
#SBATCH --nodes=1
#SBATCH --ntasks-per-node=1
#SBATCH --partition=broadwl
#SBATCH --output={log_file}
#SBATCH --account=pi-rkessler
#SBATCH --mem=1GB

cd {path_to_code}
source activate
python create_covariance_staticbins.py {input_file} {done_file}
"""

    def _check_completion(self, squeue):
        if os.path.exists(self.done_file):
            self.logger.debug(f"Done file found at f{self.done_file}")
            with open(self.done_file) as f:
                if "FAILURE" in f.read():
                    self.logger.error(f"Done file reported failure. Check output log {self.logfile}")
                    return Task.FINISHED_FAILURE
                else:
                    return Task.FINISHED_SUCCESS
        return self.check_for_job(squeue, self.job_name)

    def calculate_input(self):
        self.logger.debug(f"Calculating input")
        self.set_property("COSMOMC_TEMPLATES", get_data_loc(self.data_dirs, "cosmomc_templates"))
        self.set_property("BASEOUTPUT", self.name)
        self.set_property("SYSFILE", self.sys_file_out)
        self.set_property("TOPDIR", self.biascor_dep.output["fit_output_dir"])
        self.set_property("OUTPUTDIR", self.config_dir)
        self.set_property("SUBDIR", self.biascor_dep.output["subdirs"][self.index])
        self.set_property("ROOTDIR", self.chain_dir)
        self.set_property("SYSDEFAULT", self.options.get("SYSDEFAULT", 0))

        # More bs hacks
        covopt_str = ""
        for i, covopt in enumerate(self.options.get("COVOPTS", [])):
            if i > 0:
                covopt_str += "COVOPT: "
            covopt_str += covopt + "\n"
        self.set_property("COVOPT", covopt_str)

        # Load in sys file, add muopt arguments if needed
        # Get the MUOPT_SCALES and FITOPT scales keywords
        with open(self.sys_file_in) as f:
            sys_scale = f.read().splitlines()

            # Overwrite the fitopt scales
            fitopt_scale_overwrites = self.options.get("FITOPT_SCALES", {})
            for label, overwrite in fitopt_scale_overwrites.items():
                for i, line in enumerate(sys_scale):
                    comps = line.split()
                    if label in comps[1]:
                        sys_scale[i] = " ".join(comps[:-1] + [f"{overwrite}"])

            # Set the muopts scales
            muopt_scales = self.options.get("MUOPT_SCALES", {})
            muopts = self.biascor_dep.output["muopts"]
            for muopt in muopts:
                scale = muopt_scales.get(muopt, 1.0)
                sys_scale.append(f"ERRSCALE: DEFAULT {muopt} {scale}")

            return sys_scale

    def _run(self, force_refresh):
        sys_scale = self.calculate_input()
        format_dict = {
            "job_name": self.job_name,
            "log_file": self.logfile,
            "done_file": self.done_file,
            "path_to_code": self.path_to_code,
            "input_file": self.input_file,
        }
        final_slurm = self.slurm.format(**format_dict)

        new_hash = self.get_hash_from_string("\n".join(self.base + sys_scale) + final_slurm)
        old_hash = self.get_old_hash()

        if force_refresh or new_hash != old_hash:
            self.logger.debug("Regenerating and launching task")
            shutil.rmtree(self.output_dir, ignore_errors=True)
            mkdirs(self.output_dir)
            mkdirs(self.config_dir)
            self.save_new_hash(new_hash)
            # Write sys scales and the main input file
            with open(self.sys_file_out, "w") as f:
                f.write("\n".join(sys_scale))
            with open(self.input_file, "w") as f:
                f.write("\n".join(self.base))
            # Write out slurm job script
            slurm_output_file = os.path.join(self.output_dir, "slurm.job")
            with open(slurm_output_file, "w") as f:
                f.write(final_slurm)

            self.logger.info(f"Submitting batch job for data prep")
            subprocess.run(["sbatch", slurm_output_file], cwd=self.output_dir)
        else:
            self.should_be_done()
            self.logger.info("Hash check passed, not rerunning")
        return True

    @staticmethod
    def get_tasks(c, prior_tasks, base_output_dir, stage_number, prefix, global_config):

        biascor_tasks = Task.get_task_of_type(prior_tasks, BiasCor)

        def _get_createcov_dir(base_output_dir, stage_number, name):
            return f"{base_output_dir}/{stage_number}_CREATE_COV/{name}"

        tasks = []
        for cname in c.get("CREATE_COV", []):
            config = c["CREATE_COV"][cname]
            if config is None:
                config = {}
            options = config.get("OPTS", {})
            mask = config.get("MASK", "")

            for btask in biascor_tasks:
                if mask not in btask.name:
                    continue

                num = len(btask.output["subdirs"])
                for i in range(num):
                    ii = "" if num == 1 else f"_{i + 1}"

                    name = f"{cname}_{btask.name}{ii}"
                    a = CreateCov(name, _get_createcov_dir(base_output_dir, stage_number, name), options, global_config, dependencies=[btask], index=i)
                    Task.logger.info(f"Creating createcov task {name} for {btask.name} with {a.num_jobs} jobs")
                    tasks.append(a)

            if len(biascor_tasks) == 0:
                Task.fail_config(f"Create cov task {cname} has no biascor task to run on!")

        return tasks<|MERGE_RESOLUTION|>--- conflicted
+++ resolved
@@ -36,17 +36,10 @@
 
     """
 
-<<<<<<< HEAD
-    def __init__(self, name, output_dir, options, dependencies=None, index=0):
-        self.data_dir = os.path.abspath(os.path.dirname(inspect.stack()[0][1]) + "/../data_files/create_cov")
-        self.template_dir = os.path.abspath(os.path.dirname(inspect.stack()[0][1]) + "/../data_files/cosmomc_templates")
-        base_file = os.path.join(self.data_dir, "input_file.txt")
-=======
     def __init__(self, name, output_dir, options, global_config, dependencies=None, index=0):
         self.data_dirs = global_config["DATA_DIRS"]
 
         base_file = get_data_loc(self.data_dirs, "create_cov/input_file.txt")
->>>>>>> d42deafa
         super().__init__(name, output_dir, base_file, default_assignment=": ", dependencies=dependencies)
 
         self.options = options
