--- conflicted
+++ resolved
@@ -98,13 +98,8 @@
       # TODO: if externally specified batchfile exists, have to parse desired logfile path from it
       header_dict = {
             "REPLACE_LOGFILE": self.heatmaps_log_path,
-<<<<<<< HEAD
             "REPLACE_WALLTIME": "20:00:00", #TODO: change to scale with # of heatmaps expected
             "REPLACE_MEM": "64GB",
-=======
-            "REPLACE_WALLTIME": "12:00:00", #TODO: change to scale with # of heatmaps expected
-            "REPLACE_MEM": "16GB",
->>>>>>> 0107369d
           }
       heatmaps_sbatch_header = self.make_sbatch_header("HEATMAPS_BATCH_FILE", header_dict)
 
