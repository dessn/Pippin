import os
import shutil
import subprocess
import tempfile
import json

from pippin.base import ConfigBasedExecutable
from pippin.config import chown_dir, copytree, mkdirs, get_data_loc, get_hash, read_yaml, get_config
from pippin.task import Task


class SNANASimulation(ConfigBasedExecutable):
    """ Merge fitres files and aggregator output

    CONFIGURATION:
    ==============
    SIM:
      label:
        IA_name:  # Must have a sim type that starts with IA_ or is called exactly IA. Its how it gets divided into Ia or contaminant.
          BASE: sn_ia_salt2_g10_des3yr.input # Location of an input file. Either in the data_files dir or full path
          DNDZ_ALLSCALE: 3.0  # Override input file content here
        II_JONES:
          BASE: sn_collection_jones.input
        GLOBAL:
            NGEN_UNIT: 1  # Set properties for all input file shere


    OUTPUTS:
    ========
        name : name given in the yml
        output_dir: top level output directory
        genversion: genversion of sim
        types_dict: dict map from IA or NONIA to numeric gentypes
        types: dict map from numeric gentype to string (Ia, II, etc)
        photometry_dirs: location of fits files with photometry. is a list.
        ranseed_change: true or false for if RANSEED_CHANGE was set
        ranseed_change_val: the value of ranseed change (None if it wasnt set)
        blind: bool - whether to blind cosmo results
    """

    def __init__(self, name, output_dir, config, global_config, combine="combine.input"):
        self.data_dirs = global_config["DATA_DIRS"]
        base_file = get_data_loc(combine)
        super().__init__(name, output_dir, config, base_file, ": ")

        # Check for any replacements
        path_sndata_sim = get_config().get("SNANA").get("sim_dir")
        self.logger.debug(f"Setting PATH_SNDATA_SIM to {path_sndata_sim}")
        self.yaml["CONFIG"]["PATH_SNDATA_SIM"] = path_sndata_sim

        self.genversion = self.config["GENVERSION"]
        if len(self.genversion) < 30:
            self.genprefix = self.genversion
        else:
            hash = get_hash(self.genversion)[:5]
            self.genprefix = self.genversion[:25] + hash

        self.options = self.config.get("OPTS", {})

        self.reserved_keywords = ["BASE"]
        self.reserved_top = ["GENVERSION", "GLOBAL", "OPTS", "EXTERNAL"]
        self.config_path = f"{self.output_dir}/{self.genversion}.input"  # Make sure this syncs with the tmp file name
        self.global_config = global_config

        self.sim_log_dir = f"{self.output_dir}/LOGS"
        self.total_summary = os.path.join(self.sim_log_dir, "MERGE.LOG")
        self.done_file = f"{self.output_dir}/LOGS/ALL.DONE"
        self.logging_file = self.config_path.replace(".input", ".LOG")
        self.kill_file = self.config_path.replace(".input", "_KILL.LOG")

        if "EXTERNAL" not in self.config.keys():
            # Deterime the type of each component
            keys = [k for k in self.config.keys() if k not in self.reserved_top]
            self.base_ia = []
            self.base_cc = []
            types = {}
            types_dict = {"IA": [], "NONIA": []}
            for k in keys:
                d = self.config[k]
                base_file = d.get("BASE")
                if base_file is None:
                    Task.fail_config(f"Your simulation component {k} for sim name {self.name} needs to specify a BASE input file")
                base_path = get_data_loc(base_file)
                if base_path is None:
                    Task.fail_config(f"Cannot find sim component {k} base file at {base_path} for sim name {self.name}")

                gentype, genmodel = None, None
                with open(base_path) as f:
                    for line in f.read().splitlines():
                        if line.upper().strip().startswith("GENTYPE:"):
                            gentype = line.upper().split(":")[1].strip()
                        if line.upper().strip().startswith("GENMODEL:"):
                            genmodel = line.upper().split(":")[1].strip()

                gentype = gentype or d.get("GENTYPE")
                if gentype is None:
                    self.fail_config(f"The simulation component {k} needs to specify a GENTYPE in its input file")
                gentype = int(gentype)
                genmodel = genmodel or d.get("GENMODEL")

                if not gentype:
                    Task.fail_config(f"Cannot find GENTYPE for component {k} and base file {base_path}")
                if not genmodel:
                    Task.fail_config(f"Cannot find GENMODEL for component {k} and base file {base_path}")

                type2 = 100 + gentype
                if "SALT2" in genmodel:
                    self.base_ia.append(base_file)
                    types[gentype] = "Ia"
                    types[type2] = "Ia"
                    types_dict["IA"].append(gentype)
                    types_dict["IA"].append(type2)
                else:
                    self.base_cc.append(base_file)
                    types[gentype] = "II"
                    types[type2] = "II"
                    types_dict["NONIA"].append(gentype)
                    types_dict["NONIA"].append(type2)

            sorted_types = dict(sorted(types.items()))
            self.logger.debug(f"Types found: {json.dumps(sorted_types)}")
            self.output["types_dict"] = types_dict
            self.output["types"] = sorted_types

            rankeys = [r for r in self.config["GLOBAL"].keys() if r.startswith("RANSEED_")]
            value = int(self.config["GLOBAL"][rankeys[0]].split(" ")[0]) if rankeys else 1
            self.set_num_jobs(2 * value)

            self.output["blind"] = self.options.get("BLIND", False)
            self.derived_batch_info = None

            # Determine if all the top level input files exist
            if len(self.base_ia + self.base_cc) == 0:
                Task.fail_config("Your sim has no components specified! Please add something to simulate!")

            # Try to determine how many jobs will be put in the queue
            try:
                # If BATCH_INFO is set, we'll use that
                batch_info = self.config.get("GLOBAL", {}).get("BATCH_INFO")
                default_batch_info = self.yaml["CONFIG"].get("BATCH_INFO")

                # If its not set, lets check for ranseed_repeat or ranseed_change
                if batch_info is None:
                    ranseed_repeat = self.config.get("GLOBAL", {}).get("RANSEED_REPEAT")
                    ranseed_change = self.config.get("GLOBAL", {}).get("RANSEED_CHANGE")
                    default = self.yaml.get("CONFIG", {}).get("RANSEED_REPEAT")
                    ranseed = ranseed_repeat or ranseed_change or default

                    if ranseed:
                        num_jobs = int(ranseed.strip().split()[0])
                        self.logger.debug(f"Found a randseed with {num_jobs}, deriving batch info")
                        comps = default_batch_info.strip().split()
                        comps[-1] = str(num_jobs)
                        self.derived_batch_info = " ".join(comps)
                        self.num_jobs = num_jobs
                else:
                    # self.logger.debug(f"BATCH INFO property detected as {property}")
                    self.num_jobs = int(default_batch_info.split()[-1])
            except Exception:
                self.logger.warning(f"Unable to determine how many jobs simulation {self.name} has")
                self.num_jobs = 1

            self.output["genversion"] = self.genversion
            self.output["genprefix"] = self.genprefix

            self.ranseed_change = self.config.get("GLOBAL", {}).get("RANSEED_CHANGE")
            base = os.path.expandvars(self.global_config["SNANA"]["sim_dir"])
            self.output["ranseed_change"] = self.ranseed_change is not None
            self.output["ranseed_change_val"] = self.ranseed_change
            self.get_sim_folders(base, self.genversion)
            self.output["sim_folders"] = self.sim_folders
        else:
            self.sim_folders = self.output["sim_folders"]

    def get_sim_folders(self, base, genversion):
        if self.output.get("ranseed_change"):
            num_sims = int(self.output["ranseed_change_val"].split()[0])
            self.logger.debug(f"Detected randseed change with {num_sims} sims, updating sim_folders")
            self.sim_folders = [os.path.join(base, genversion) + f"-{i + 1:04d}" for i in range(num_sims)]
            self.logger.debug(f"First sim folder set to {self.sim_folders[0]}")

        else:
            self.sim_folders = [os.path.join(base, genversion)]

    def write_input(self):
        # As Pippin only does one GENVERSION at a time, lets extract it first, and also the config
        c = self.yaml["CONFIG"]
        d = self.yaml["GENVERSION_LIST"][0]
        g = self.yaml["GENOPT_GLOBAL"]

        # Ensure g is a dict with a ref we can update
        if g is None:
            g = {}
            self.yaml["GENOPT_GLOBAL"] = g

        # Start setting properties in the right area
        d["GENVERSION"] = self.genversion

        # Logging now goes in the "CONFIG"
        c["LOGDIR"] = os.path.basename(self.sim_log_dir)

        for k in self.config.keys():
            if k.upper() not in self.reserved_top:
                run_config = self.config[k]
                run_config_keys = list(run_config.keys())
                assert "BASE" in run_config_keys, "You must specify a base file for each option"
                for key in run_config_keys:
                    if key.upper() in self.reserved_keywords:
                        continue
                    base_file = run_config["BASE"]
                    match = os.path.basename(base_file).split(".")[0]
                    val = run_config[key]
                    if not isinstance(val, list):
                        val = [val]

                    lookup = f"GENOPT({match})"
                    if lookup not in d:
                        d[lookup] = {}
                    for v in val:
                        d[lookup][key] = v

        if len(self.data_dirs) > 1:
            data_dir = self.data_dirs[0]
            c["PATH_USER_INPUT"] = data_dir

        for key in self.config.get("GLOBAL", []):
            if key.upper() == "BASE":
                continue
            direct_set = ["FORMAT_MASK", "RANSEED_REPEAT", "RANSEED_CHANGE", "BATCH_INFO", "BATCH_MEM", "NGEN_UNIT", "RESET_CIDOFF"]
            if key in direct_set:
                c[key] = self.config["GLOBAL"][key]
            else:
                g[key] = self.config["GLOBAL"][key]

            if self.derived_batch_info:
                c["BATCH_INFO"] = self.derived_batch_info

            if key == "RANSEED_CHANGE" and c.get("RANSEED_REPEAT") is not None:
                del c["RANSEED_REPEAT"]
            elif key == "RANSEED_REPEAT" and c.get("RANSEED_CHANGE") is not None:
                del c["RANSEED_CHANGE"]

        if self.base_ia:
            c["SIMGEN_INFILE_Ia"] = [os.path.basename(f) for f in self.base_ia]
        else:
            del c["SIMGEN_INFILE_Ia"]

        if self.base_cc:
            c["SIMGEN_INFILE_NONIa"] = [os.path.basename(f) for f in self.base_cc]
        else:
            del c["SIMGEN_INFILE_NONIa"]

        c["GENPREFIX"] = self.genprefix

        # Put config in a temp directory
        temp_dir_obj = tempfile.TemporaryDirectory()
        temp_dir = temp_dir_obj.name

        # Copy the base files across
        input_paths = []
        for f in self.base_ia + self.base_cc:
            resolved = get_data_loc(f)
            shutil.copy(resolved, temp_dir)
            input_paths.append(os.path.join(temp_dir, os.path.basename(f)))
            self.logger.debug(f"Copying input file {resolved} to {temp_dir}")

        # Copy the include input file if there is one
        input_copied = []
        fs = self.base_ia + self.base_cc
        for ff in fs:
            if ff not in input_copied:
                input_copied.append(ff)
                path = get_data_loc(ff)
                copied_path = os.path.join(temp_dir, os.path.basename(path))
                with open(path, "r") as f:
                    for line in f.readlines():
                        line = line.strip()
                        if line.startswith("INPUT_FILE_INCLUDE"):
                            include_file = line.split(":")[-1].strip()
                            include_file_path = get_data_loc(include_file)
                            self.logger.debug(f"Copying INPUT_FILE_INCLUDE file {include_file_path} to {temp_dir}")

                            include_file_basename = os.path.basename(include_file_path)
                            include_file_output = os.path.join(temp_dir, include_file_basename)

                            if include_file_output not in input_copied:

                                # Copy include file into the temp dir
                                shutil.copy(include_file_path, temp_dir)

                                # Then SED the file to replace the full path with just the basename
                                if include_file != include_file_basename:
                                    sed_command = f"sed -i -e 's|{include_file}|{include_file_basename}|g' {copied_path}"
                                    self.logger.debug(f"Running sed command: {sed_command}")
                                    subprocess.run(sed_command, stderr=subprocess.STDOUT, cwd=temp_dir, shell=True)

                                # And make sure we dont do this file again
                                fs.append(include_file_output)

        # Write the primary input file
        main_input_file = f"{temp_dir}/{self.genversion}.input"
        self.write_output_file(main_input_file)

        # Remove any duplicates and order the output files
        output_files = [f"{temp_dir}/{a}" for a in sorted(os.listdir(temp_dir))]
        self.logger.debug(f"{len(output_files)} files used to create simulation. Hashing them.")

        # Get current hash
        new_hash = self.get_hash_from_files(output_files)
        regenerate = self._check_regenerate(new_hash)

        if regenerate:
            self.logger.info(f"Running simulation")
            # Clean output dir. God I feel dangerous doing this, so hopefully unnecessary check
            if "//" not in self.output_dir and len(self.output_dir) > 30:
                self.logger.debug(f"Cleaning output directory {self.output_dir}")
                shutil.rmtree(self.output_dir, ignore_errors=True)
                mkdirs(self.output_dir)
                self.logger.debug(f"Copying from {temp_dir} to {self.output_dir}")
                copytree(temp_dir, self.output_dir)
                self.save_new_hash(new_hash)
            else:
                self.logger.error(f"Seems to be an issue with the output dir path: {self.output_dir}")

            chown_dir(self.output_dir)
        else:
            self.logger.info("Hash check passed, not rerunning")
        temp_dir_obj.cleanup()
        return regenerate, new_hash

    def _run(self):

        regenerate, new_hash = self.write_input()
        if not regenerate:
            self.should_be_done()
            return True

        with open(self.logging_file, "w") as f:
            subprocess.run(["submit_batch_jobs.sh", os.path.basename(self.config_path)], stdout=f, stderr=subprocess.STDOUT, cwd=self.output_dir)

        self.logger.info(f"Sim running and logging outputting to {self.logging_file}")
        return True

    def kill_and_fail(self):
        with open(self.kill_file, "w") as f:
            self.logger.info(f"Killing remaining jobs for {self.name}")
            subprocess.run(["submit_batch_jobs.sh", "--kill", os.path.basename(self.config_path)], stdout=f, stderr=subprocess.STDOUT, cwd=self.output_dir)
        return Task.FINISHED_FAILURE

    def check_issues(self):
        log_files = [self.logging_file]
        if os.path.exists(self.sim_log_dir):
            log_files += [os.path.join(self.sim_log_dir, f) for f in os.listdir(self.sim_log_dir) if f.upper().endswith(".LOG")]
        else:
            self.logger.warning(f"Warning, sim log dir {self.sim_log_dir} does not exist. Something might have gone terribly wrong")
        self.scan_files_for_error(log_files, "FATAL ERROR ABORT", "QOSMaxSubmitJobPerUserLimit", "DUE TO TIME LIMIT")
        return self.kill_and_fail()

    def _check_completion(self, squeue):

        if os.path.exists(self.done_file) or not os.path.exists(self.total_summary):

            if os.path.exists(self.done_file):
                self.logger.info(f"Simulation {self.name} found done file!")
                with open(self.done_file) as f:
                    if "FAIL" in f.read():
                        self.logger.error(f"Done file {self.done_file} reporting failure")
                        return self.check_issues()
            else:
                self.logger.error("MERGE.LOG was not created, job died on submission")
                return self.check_issues()

            if os.path.exists(self.total_summary):
                y = read_yaml(self.total_summary)
                if "MERGE" in y.keys():
                    for i, row in enumerate(y["MERGE"]):
<<<<<<< HEAD
                        if len(row) == 6:
                            state, iver, version, ngen, nwrite, cpu = row
                        else:
=======
                        if len(row) == 6: # Old version for backward compatibility (before 15/01/2021)
                            state, iver, version, ngen, nwrite, cpu = row
                        else: # New MERGE.LOG syntax (after 15/01/2021)
>>>>>>> 5fbb4d57
                            state, iver, version, ngen, nwrite, nspec, cpu = row
                        if cpu < 60:
                            units = "minutes"
                        else:
                            cpu = cpu / 60
                            units = "hours"
                        self.logger.info(f"Simulation {i + 1} generated {ngen} events and wrote {nwrite} to file, taking {cpu:0.1f} CPU {units}")
                else:
                    self.logger.error(f"File {self.total_summary} does not have a MERGE section - did it die?")
                    return self.kill_and_fail()
                if "SURVEY" in y.keys():
                    self.output["SURVEY"] = y["SURVEY"]
                    self.output["SURVEY_ID"] = y["IDSURVEY"]
                else:
                    self.output["SURVEY"] = "UNKNOWN"
                    self.output["SURVEY_ID"] = 0

            else:
                self.logger.warning(f"Cannot find {self.total_summary}")

            self.logger.info("Done file found, creating symlinks")
            s_ends = [os.path.join(self.output_dir, os.path.basename(s)) for s in self.sim_folders]
            for s, s_end in zip(self.sim_folders, s_ends):
                if not os.path.exists(s_end):
                    self.logger.debug(f"Linking {s} -> {s_end}")
                    os.symlink(s, s_end, target_is_directory=True)
                chown_dir(self.output_dir)
            self.output.update({"photometry_dirs": s_ends})
            return Task.FINISHED_SUCCESS

        return self.check_for_job(squeue, f"{self.genversion}.input-CPU")

    @staticmethod
    def get_tasks(config, prior_tasks, base_output_dir, stage_number, prefix, global_config):
        tasks = []
        for sim_name in config.get("SIM", []):
            task_config = config["SIM"][sim_name]
            if "EXTERNAL" not in task_config.keys():
                task_config["GENVERSION"] = f"{prefix}_{sim_name}"
            sim_output_dir = f"{base_output_dir}/{stage_number}_SIM/{sim_name}"
            s = SNANASimulation(sim_name, sim_output_dir, task_config, global_config)
            Task.logger.debug(f"Creating simulation task {sim_name} with {s.num_jobs} jobs, output to {sim_output_dir}")
            tasks.append(s)
        return tasks<|MERGE_RESOLUTION|>--- conflicted
+++ resolved
@@ -374,15 +374,9 @@
                 y = read_yaml(self.total_summary)
                 if "MERGE" in y.keys():
                     for i, row in enumerate(y["MERGE"]):
-<<<<<<< HEAD
-                        if len(row) == 6:
-                            state, iver, version, ngen, nwrite, cpu = row
-                        else:
-=======
                         if len(row) == 6: # Old version for backward compatibility (before 15/01/2021)
                             state, iver, version, ngen, nwrite, cpu = row
                         else: # New MERGE.LOG syntax (after 15/01/2021)
->>>>>>> 5fbb4d57
                             state, iver, version, ngen, nwrite, nspec, cpu = row
                         if cpu < 60:
                             units = "minutes"
